--- conflicted
+++ resolved
@@ -604,19 +604,12 @@
 		}
 	}
 
-<<<<<<< HEAD
 	// If this is a multi_zone destination and local extent, disable soft retention -- and fall
 	// back to using only hard-retention. The reason is if soft retention is very short, we may
 	// delete messages before remote zone has a chance to replicate the messages Long term solution
 	// should create a fake consumer for the remote zone.
 	// Note: we also move the extent to the "consumed" state only based on hard-retention.
 	if dest.isMultiZone && !common.IsRemoteZoneExtent(ext.originZone, t.Options.LocalZone) {
-=======
-	// If this is a multi_zone destination and local extent, disable soft retention
-	// The reason is if soft retention is very short, we may delete messages before remote zone has a chance to replicate the messages
-	// Long term solution should create a fake consumer for the remote zone
-	if isRemoteZoneExtent {
->>>>>>> 24b1654f
 		log.Info(`overridden: soft retention overridden for multi_zone extent`)
 		softRetentionAddr = int64(store.ADDR_BEGIN)
 		softRetentionConsumed = false
@@ -681,24 +674,12 @@
 		}
 	}
 
-<<<<<<< HEAD
 	// if we were unable to find any consumer groups, set minAckAddr to
 	// ADDR_BEGIN, effectively disabling soft-retention. that said, hard
 	// retention could still be enforced.
 	if minAckAddr == store.ADDR_END {
 
 		log.Debug("could not compute ackLevel, using 'ADDR_BEGIN'")
-=======
-	// if this has no consumer groups, or if we weren't able to query the ack cursors
-	// for any of the existing consumer-groups, set the minAckAddr to 'ADDR_BEGIN',
-	// effectively disabling soft retention (ie, fall back to use hard retention).
-	if len(job.consumers) == 0 || minAckAddr == store.ADDR_END {
-
-		log.WithFields(bark.Fields{
-			`num-consumers`: len(job.consumers),
-		}).Debug("setting ackLevel to ADDR_BEGIN")
-
->>>>>>> 24b1654f
 		minAckAddr = store.ADDR_BEGIN
 		allHaveConsumed = false
 	}
@@ -733,19 +714,11 @@
 	// -- step 6: check to see if the extent status can be updated to 'consumed' -- //
 
 	// move the extent to 'consumed' if the extent is "sealed" _and_ either:
-<<<<<<< HEAD
-	// A. all of the following are true:
-	// 	1. the extent was fully consumed by all of the consumer groups
-	// 	2. a period of 'soft retention period' has passed (in other words,
-	// 	   a consumer that is consuming along the soft retention time has
-	//	   "consumed" the extent)
-=======
 	// A.
 	// 	1. the extent was fully consumed by all of the consumer groups
 	// 	2. and, a period of 'soft retention period' has passed (in other
 	//         words, a consumer that is consuming along the soft retention
 	//         time has "consumed" the extent)
->>>>>>> 24b1654f
 	// B. or, the hard-retention has reached the end of the sealed extent,
 	// 	in which case we will force the extent to be "consumed"
 	// NB: if there was an error querying either the hard/soft retention addresses,
